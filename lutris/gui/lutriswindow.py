"""Main window for the Lutris interface."""
# pylint: disable=E0611
import os
import math
import time
from collections import namedtuple
from itertools import chain

from gi.repository import Gtk, Gdk, GLib, Gio, GObject

from lutris import api, pga, settings
from lutris.game import Game
from lutris.sync import sync_from_remote
from lutris.runtime import RuntimeUpdater

from lutris.util import resources
from lutris.util.log import logger
from lutris.util.jobs import AsyncCall
from lutris.util import http
from lutris.util import datapath
from lutris.util.steam import SteamWatcher

from lutris.services import get_services_synced_at_startup, steam, xdg

from lutris.gui import dialogs
from lutris.gui.sidebar import SidebarListBox
from lutris.gui.logwindow import LogWindow
from lutris.gui.sync import SyncServiceDialog
from lutris.gui.gi_composites import GtkTemplate
from lutris.gui.runnersdialog import RunnersDialog
from lutris.gui.installgamedialog import InstallerDialog
from lutris.gui.uninstallgamedialog import UninstallGameDialog
from lutris.gui.config_dialogs import (
    AddGameDialog, EditGameConfigDialog, SystemConfigDialog
)
from lutris.gui.gameviews import (
    GameListView, GameGridView, ContextualMenu, GameStore
)


@GtkTemplate(ui=os.path.join(datapath.get(), 'ui', 'lutris-window.ui'))
class LutrisWindow(Gtk.ApplicationWindow):
    """Handler class for main window signals."""

    __gtype_name__ = 'LutrisWindow'

    main_box = GtkTemplate.Child()
    splash_box = GtkTemplate.Child()
    connect_link = GtkTemplate.Child()
    games_scrollwindow = GtkTemplate.Child()
    sidebar_revealer = GtkTemplate.Child()
    sidebar_listbox = GtkTemplate.Child()
    connection_label = GtkTemplate.Child()
    search_revealer = GtkTemplate.Child()
    search_entry = GtkTemplate.Child()
    search_toggle = GtkTemplate.Child()
    zoom_adjustment = GtkTemplate.Child()
    no_results_overlay = GtkTemplate.Child()
    infobar_revealer = GtkTemplate.Child()
    infobar_label = GtkTemplate.Child()
    connect_button = GtkTemplate.Child()
    disconnect_button = GtkTemplate.Child()
    register_button = GtkTemplate.Child()
    sync_button = GtkTemplate.Child()
    sync_label = GtkTemplate.Child()
    sync_spinner = GtkTemplate.Child()

    def __init__(self, application, **kwargs):
        self.runtime_updater = RuntimeUpdater()
        self.running_game = None
        self.threads_stoppers = []

        # Emulate double click to workaround GTK bug #484640
        # https://bugzilla.gnome.org/show_bug.cgi?id=484640
        self.game_selection_time = 0
        self.game_launch_time = 0
        self.last_selected_game = None
        self.selected_runner = None
        self.selected_platform = None

        # Load settings
        width = int(settings.read_setting('width') or 800)
        height = int(settings.read_setting('height') or 600)
        self.window_size = (width, height)
        self.maximized = settings.read_setting('maximized') == 'True'

        view_type = self.get_view_type()
        self.load_icon_type_from_settings(view_type)
        self.filter_installed = \
            settings.read_setting('filter_installed') == 'true'
        self.sidebar_visible = \
            settings.read_setting('sidebar_visible') in ['true', None]
        self.use_dark_theme = settings.read_setting('dark_theme') == 'true'

        # Sync local lutris library with current Steam games and desktop games
        for service in get_services_synced_at_startup():
            service.sync_with_lutris()

        # Window initialization
        self.game_list = pga.get_games()
        self.game_store = GameStore([], self.icon_type, self.filter_installed)
        self.view = self.get_view(view_type)
        super().__init__(default_width=width,
                         default_height=height,
                         icon_name='lutris',
                         application=application,
                         **kwargs)
        if self.maximized:
            self.maximize()
        self.init_template()
        self._init_actions()
        self._bind_zoom_adjustment()

        # Set theme to dark if set in the settings
        self.set_dark_theme(self.use_dark_theme)

        # Load view
        self.games_scrollwindow.add(self.view)
        self.connect_signals()
        self.view.show()

        # Contextual menu
        main_entries = [
            ('play', "Play", self.on_game_run),
            ('install', "Install", self.on_install_clicked),
            ('add', "Add manually", self.on_add_manually),
            ('configure', "Configure", self.on_edit_game_configuration),
            ('browse', "Browse files", self.on_browse_files),
            ('desktop-shortcut', "Create desktop shortcut",
             self.create_desktop_shortcut),
            ('rm-desktop-shortcut', "Delete desktop shortcut",
             self.remove_desktop_shortcut),
            ('menu-shortcut', "Create application menu shortcut",
             self.create_menu_shortcut),
            ('rm-menu-shortcut', "Delete application menu shortcut",
             self.remove_menu_shortcut),
            ('install_more', "Install (add) another version", self.on_install_clicked),
            ('remove', "Remove", self.on_remove_game),
            ('view', "View on Lutris.net", self.on_view_game),
        ]
        self.menu = ContextualMenu(main_entries)
        self.view.contextual_menu = self.menu

        # Sidebar
        self.game_store.fill_store(self.game_list)
        self.switch_splash_screen()

        self.sidebar_revealer.set_reveal_child(self.sidebar_visible)
        self.update_runtime()

        # Connect account and/or sync
        credentials = api.read_api_key()
        if credentials:
            self.on_connect_success(None, credentials)
        else:
            self.toggle_connection(False)
            self.sync_library()

        # Timers
        self.timer_ids = [GLib.timeout_add(300, self.refresh_status)]
        steamapps_paths = steam.get_steamapps_paths(flat=True)
        self.steam_watcher = SteamWatcher(steamapps_paths, self.on_steam_game_changed)

    def _init_actions(self):
        Action = namedtuple('Action', ('callback', 'type', 'enabled', 'default', 'accel'))
        Action.__new__.__defaults__ = (None, None, True, None, None)

        actions = {
            'browse-games': Action(
                lambda *x: self._open_browser('https://lutris.net/games/')
            ),
            'register-account': Action(
                lambda *x: self._open_browser('https://lutris.net/user/register')
            ),

            'disconnect': Action(self.on_disconnect),
            'connect': Action(self.on_connect),
            'synchronize': Action(lambda *x: self.sync_library()),
            'sync-local': Action(lambda *x: self.open_sync_dialog()),

            'add-game': Action(self.on_add_game_button_clicked),
            'view-game-log': Action(self.on_view_game_log_activate),

            'stop-game': Action(self.on_game_stop, enabled=False),
            'start-game': Action(self.on_game_run, enabled=False),
            'remove-game': Action(self.on_remove_game, enabled=False),

            'preferences': Action(self.on_preferences_activate),
            'manage-runners': Action(lambda *x: RunnersDialog(transient_for=self)),
            'about': Action(self.on_about_clicked),

            'show-installed-only': Action(self.on_show_installed_state_change, type='b',
                                          default=self.filter_installed,
                                          accel='<Primary>h'),
            'view-type': Action(self.on_viewtype_state_change, type='s',
                                default=self.current_view_type),
            'icon-type': Action(self.on_icontype_state_change, type='s',
                                default=self.icon_type),
            'use-dark-theme': Action(self.on_dark_theme_state_change, type='b',
                                     default=self.use_dark_theme),
            'show-side-bar': Action(self.on_sidebar_state_change, type='b',
                                    default=self.sidebar_visible, accel='F9'),
        }

        self.actions = {}
        app = self.props.application
        for name, value in actions.items():
            if not value.type:
                action = Gio.SimpleAction.new(name)
                action.connect('activate', value.callback)
            else:
                default_value = None
                param_type = None
                if value.default is not None:
                    default_value = GLib.Variant(value.type, value.default)
                if value.type != 'b':
                    param_type = default_value.get_type()
                action = Gio.SimpleAction.new_stateful(name, param_type, default_value)
                action.connect('change-state', value.callback)
            self.actions[name] = action
            if value.enabled is False:
                action.props.enabled = False
            self.add_action(action)
            if value.accel:
                app.add_accelerator(value.accel, 'win.' + name)

    @property
    def current_view_type(self):
        return 'grid' if isinstance(self.view, GameGridView) else 'list'

    def on_steam_game_changed(self, operation, path):
        appmanifest = steam.AppManifest(path)
        runner_name = appmanifest.get_runner_name()
        games = pga.get_games_where(steamid=appmanifest.steamid)
        if operation == Gio.FileMonitorEvent.DELETED:
            for game in games:
                if game['runner'] == runner_name:
                    steam.mark_as_uninstalled(game)
                    self.view.set_uninstalled(Game(game['id']))
                    break
        elif operation in (Gio.FileMonitorEvent.CHANGED, Gio.FileMonitorEvent.CREATED):
            if not appmanifest.is_installed():
                return
            if runner_name == 'winesteam':
                return
            game_info = None
            for game in games:
                if game['installed'] == 0:
                    game_info = game
                else:
                    # Game is already installed, don't do anything
                    return
            if not game_info:
                game_info = {
                    'name': appmanifest.name,
                    'slug': appmanifest.slug,
                }
            game_id = steam.mark_as_installed(appmanifest.steamid,
                                              runner_name,
                                              game_info)
            game_ids = [game['id'] for game in self.game_list]
            if game_id not in game_ids:
                self.add_game_to_view(game_id)
            else:
                self.view.set_installed(Game(game_id))

    @staticmethod
    def set_dark_theme(is_dark):
        gtksettings = Gtk.Settings.get_default()
        gtksettings.set_property("gtk-application-prefer-dark-theme", is_dark)

    def get_view(self, view_type):
        if view_type == 'grid':
            return GameGridView(self.game_store)
        else:
            return GameListView(self.game_store)

    def connect_signals(self):
        """Connect signals from the view with the main window.

        This must be called each time the view is rebuilt.
        """
        self.view.connect('game-installed', self.on_game_installed)
        self.view.connect("game-activated", self.on_game_run)
        self.view.connect("game-selected", self.game_selection_changed)
        self.view.connect("remove-game", self.on_remove_game)

    def _bind_zoom_adjustment(self):
        SCALE = ('icon_small', 'icon', 'banner_small', 'banner')
        self.zoom_adjustment.props.value = SCALE.index(self.icon_type)
        self.zoom_adjustment.connect('value-changed',
                                     lambda adj: self._set_icon_type(SCALE[int(adj.props.value)]))

    @staticmethod
    def check_update():
        """Verify availability of client update."""
        version_request = http.Request('https://lutris.net/version')
        version_request.get()
        version = version_request.content
        if version:
            latest_version = settings.read_setting('latest_version')
            if version > (latest_version or settings.VERSION):
                dialogs.ClientUpdateDialog()
                # Store latest version seen to avoid showing
                # the dialog more than once.
                settings.write_setting('latest_version', version)

    @staticmethod
    def get_view_type():
        view_type = settings.read_setting('view_type')
        if view_type in ['grid', 'list']:
            return view_type
        return settings.GAME_VIEW

    def do_key_press_event(self, event):
        if event.keyval == Gdk.KEY_Escape:
            self.search_toggle.set_active(False)
            return Gdk.EVENT_STOP

        # Probably not ideal for non-english, but we want to limit
        # which keys actually start searching
        if (not Gdk.KEY_0 <= event.keyval <= Gdk.KEY_z or
           event.state & Gdk.ModifierType.CONTROL_MASK or
           event.state & Gdk.ModifierType.SHIFT_MASK or
           event.state & Gdk.ModifierType.META_MASK or
           event.state & Gdk.ModifierType.MOD1_MASK or
           self.search_entry.has_focus()):
            return Gtk.ApplicationWindow.do_key_press_event(self, event)

        self.search_toggle.set_active(True)
        self.search_entry.grab_focus()
        return self.search_entry.do_key_press_event(self.search_entry, event)

    def load_icon_type_from_settings(self, view_type):
        """Return the icon style depending on the type of view."""
        if view_type == 'list':
            self.icon_type = settings.read_setting('icon_type_listview')
            default = settings.ICON_TYPE_LISTVIEW
        else:
            self.icon_type = settings.read_setting('icon_type_gridview')
            default = settings.ICON_TYPE_GRIDVIEW
        if self.icon_type not in ("banner_small", "banner", "icon", "icon_small"):
            self.icon_type = default
        return self.icon_type

    def switch_splash_screen(self):
        if len(self.game_list) == 0:
            self.main_box.hide()
            self.splash_box.show()
        else:
            self.splash_box.hide()
            self.main_box.show()

    def switch_view(self, view_type):
        """Switch between grid view and list view."""
        self.view.destroy()
        self.load_icon_type_from_settings(view_type)
        self.game_store.set_icon_type(self.icon_type)

        self.view = self.get_view(view_type)
        self.view.contextual_menu = self.menu
        self.connect_signals()
        scrollwindow_children = self.games_scrollwindow.get_children()
        if len(scrollwindow_children):
            child = scrollwindow_children[0]
            child.destroy()
        self.games_scrollwindow.add(self.view)
        self.set_selected_filter(self.selected_runner, self.selected_platform)
        self.set_show_installed_state(self.filter_installed)
        self.view.show_all()

        settings.write_setting('view_type', view_type)

    def sync_library(self):
        """Synchronize games with local stuff and server."""
        def update_gui(result, error):
            if result:
                added_ids, updated_ids = result

                # sqlite limits the number of query parameters to 999, to
                # bypass that limitation, divide the query in chunks
                page_size = 999
                added_games = chain.from_iterable([
                    pga.get_games_where(
                        id__in=list(added_ids)[p * page_size:p * page_size + page_size]
                    )
                    for p in range(math.ceil(len(added_ids) / page_size))
                ])
                self.game_list += added_games
                self.view.populate_games(added_games)
                self.switch_splash_screen()
                GLib.idle_add(self.update_existing_games, added_ids, updated_ids, True)
            else:
                logger.error("No results returned when syncing the library")
            self.sync_label.set_label('Synchronize library')
            self.sync_spinner.props.active = False
            self.sync_button.set_sensitive(True)

        self.sync_label.set_label('Synchronizing…')
        self.sync_spinner.props.active = True
        self.sync_button.set_sensitive(False)
        AsyncCall(sync_from_remote, update_gui)

    def open_sync_dialog(self):
        sync_dialog = SyncServiceDialog(parent=self)
        sync_dialog.run()

    def update_existing_games(self, added, updated, first_run=False):
        for game_id in updated.difference(added):
            # XXX this migth not work if the game has no 'item' set
            self.view.update_row(pga.get_game_by_field(game_id, 'id'))

        if first_run:
            icons_sync = AsyncCall(self.sync_icons, callback=None)
            self.threads_stoppers.append(icons_sync.stop_request.set)

    def update_runtime(self):
        # self.runtime_updater.update(self.set_status)  # TODO: Show this info?
        self.threads_stoppers += self.runtime_updater.cancellables

    def sync_icons(self):
        resources.fetch_icons([game['slug'] for game in self.game_list],
                              callback=self.on_image_downloaded)

    def refresh_status(self):
        """Refresh status bar."""
        if self.running_game:
            name = self.running_game.name
            if self.running_game.state == self.running_game.STATE_IDLE:
                pass
            elif self.running_game.state == self.running_game.STATE_STOPPED:
                self.actions['stop-game'].props.enabled = False
                self.infobar_revealer.set_reveal_child(False)
            elif self.running_game.state == self.running_game.STATE_RUNNING:
                self.actions['stop-game'].props.enabled = True
                self.infobar_label.props.label = '{} running'.format(name)
                self.infobar_revealer.set_reveal_child(True)
        return True

    # ---------
    # Callbacks
    # ---------

    def on_dark_theme_state_change(self, action, value):
        action.set_state(value)
        self.use_dark_theme = value.get_boolean()
        setting_value = 'true' if self.use_dark_theme else 'false'
        settings.write_setting('dark_theme', setting_value)
        self.set_dark_theme(self.use_dark_theme)

    @GtkTemplate.Callback
    def on_connect(self, *args):
        """Callback when a user connects to his account."""
        login_dialog = dialogs.ClientLoginDialog(self)
        login_dialog.connect('connected', self.on_connect_success)
        return True

    def on_connect_success(self, dialog, credentials):
        if isinstance(credentials, str):
            username = credentials
        else:
            username = credentials["username"]
        self.toggle_connection(True, username)
        self.sync_library()
        self.connect_link.hide()
        self.actions['synchronize'].props.enabled = True

    @GtkTemplate.Callback
    def on_disconnect(self, *args):
        api.disconnect()
        self.toggle_connection(False)
        self.connect_link.show()
        self.actions['synchronize'].props.enabled = False

    def toggle_connection(self, is_connected, username=None):
        self.connect_button.props.visible = not is_connected
        self.register_button.props.visible = not is_connected
        self.disconnect_button.props.visible = is_connected
        self.sync_button.props.visible = is_connected
        if is_connected:
            self.connection_label.set_text(username)
            logger.info('Connected to lutris.net as %s', username)

    @staticmethod
    def _open_browser(url):
        Gtk.show_uri(None, url, Gdk.CURRENT_TIME)

    @GtkTemplate.Callback
    def on_resize(self, widget, *args):
        """Size-allocate signal.

        Updates stored window size and maximized state.
        """
        if not widget.get_window():
            return
        self.maximized = widget.is_maximized()
        if not self.maximized:
            self.window_size = widget.get_size()

    @GtkTemplate.Callback
    def on_destroy(self, *args):
        """Signal for window close."""
        # Stop cancellable running threads
        for stopper in self.threads_stoppers:
            stopper()
        self.steam_watcher = None

        if self.running_game \
           and self.running_game.state != self.running_game.STATE_STOPPED:
            logger.info("%s is still running, stopping it", self.running_game.name)
            self.running_game.stop()

        # Save settings
        width, height = self.window_size
        settings.write_setting('width', width)
        settings.write_setting('height', height)
        settings.write_setting('maximized', self.maximized)

    @GtkTemplate.Callback
    def on_preferences_activate(self, *args):
        """Callback when preferences is activated."""
        SystemConfigDialog(parent=self)

    def invalidate_game_filter(self):
        self.game_store.modelfilter.refilter()
        self.no_results_overlay.props.visible = len(self.game_store.modelfilter) == 0

    def on_show_installed_state_change(self, action, value):
        action.set_state(value)
        filter_installed = value.get_boolean()
        self.set_show_installed_state(filter_installed)

    def set_show_installed_state(self, filter_installed):
        self.filter_installed = filter_installed
        setting_value = 'true' if filter_installed else 'false'
        settings.write_setting(
            'filter_installed', setting_value
        )
        self.game_store.filter_installed = filter_installed
        self.invalidate_game_filter()

    @GtkTemplate.Callback
    def on_pga_menuitem_activate(self, *args):
        dialogs.PgaSourceDialog(parent=self)

    @GtkTemplate.Callback
    def on_search_entry_changed(self, widget):
        self.game_store.filter_text = widget.get_text()
        self.invalidate_game_filter()

    @GtkTemplate.Callback
    def _on_search_toggle(self, button):
        active = button.props.active
        self.search_revealer.set_reveal_child(active)
        if not active:
            self.search_entry.props.text = ''
        else:
            self.search_entry.grab_focus()

    @GtkTemplate.Callback
    def on_about_clicked(self, *args):
        """Open the about dialog."""
        dialogs.AboutDialog(parent=self)

    def _get_current_game_id(self):
        """Return the id of the current selected game while taking care of the
        double clic bug.
        """
        # Wait two seconds to avoid running a game twice
        if time.time() - self.game_launch_time < 2:
            return
        self.game_launch_time = time.time()
        return self.view.selected_game

    def on_game_run(self, *args, game_id=None):
        """Launch a game, or install it if it is not"""
        if not game_id:
            game_id = self._get_current_game_id()
        if not game_id:
            return
        self.running_game = Game(game_id)
        if self.running_game.is_installed:
            self.running_game.play()
        else:
            game_slug = self.running_game.slug
            self.running_game = None
            InstallerDialog(game_slug=game_slug, parent=self)

    @GtkTemplate.Callback
    def on_game_stop(self, *args):
        """Stop running game."""
        if self.running_game:
            self.running_game.stop()
            self.actions['stop-game'].props.enabled = False

    def on_install_clicked(self, *args, game_slug=None, installer_file=None, revision=None):
        """Install a game"""

        installer_desc = game_slug if game_slug else installer_file
        if revision:
            installer_desc += " (%s)" % revision
        logger.info("Installing %s" % installer_desc)

        if not game_slug and not installer_file:
            # Install the currently selected game in the UI
            game_id = self._get_current_game_id()
            game = pga.get_game_by_field(game_id, 'id')
            game_slug = game.get('slug')
        if not game_slug and not installer_file:
            return
        InstallerDialog(game_slug=game_slug,
                        installer_file=installer_file,
                        revision=revision,
                        parent=self)

    def game_selection_changed(self, _widget):
        # Emulate double click to workaround GTK bug #484640
        # https://bugzilla.gnome.org/show_bug.cgi?id=484640
        if isinstance(self.view, GameGridView):
            is_double_click = time.time() - self.game_selection_time < 0.4
            is_same_game = self.view.selected_game == self.last_selected_game
            if is_double_click and is_same_game:
                self.on_game_run()
            self.game_selection_time = time.time()
            self.last_selected_game = self.view.selected_game

        sensitive = True if self.view.selected_game else False
        self.actions['start-game'].props.enabled = sensitive
        self.actions['remove-game'].props.enabled = sensitive

    def on_game_installed(self, view, game_id):
        if type(game_id) != int:
            raise ValueError("game_id must be an int")
        if not self.view.has_game_id(game_id):
            logger.debug("Adding new installed game to view (%d)" % game_id)
            self.add_game_to_view(game_id, async=False)

        game = Game(game_id)
        view.set_installed(game)
        self.sidebar_listbox.update()
        GLib.idle_add(resources.fetch_icons,
                      [game.slug], self.on_image_downloaded)

    def on_image_downloaded(self, game_slugs):
        for game_slug in game_slugs:
            games = pga.get_games_where(slug=game_slug)
            for game in games:
                game = Game(game['id'])
                is_installed = game.is_installed
                self.view.update_image(game.id, is_installed)

    def on_add_manually(self, widget, *args):
        def on_game_added(game):
            self.view.set_installed(game)
            self.sidebar_listbox.update()

        game = Game(self.view.selected_game)
        AddGameDialog(self,
                      game=game,
                      runner=self.selected_runner,
                      callback=lambda: on_game_added(game))

    @GtkTemplate.Callback
    def on_view_game_log_activate(self, *args):
        if not self.running_game:
            dialogs.ErrorDialog('No game log available', parent=self)
            return
        log_title = u"Log for {}".format(self.running_game)
        log_window = LogWindow(title=log_title, buffer=self.running_game.log_buffer, parent=self)
        log_window.run()
        log_window.destroy()

    @GtkTemplate.Callback
    def on_add_game_button_clicked(self, *args):
        """Add a new game manually with the AddGameDialog."""
        dialog = AddGameDialog(
            self,
            runner=self.selected_runner,
            callback=lambda: self.add_game_to_view(dialog.game.id)
        )
        return True

    def add_game_to_view(self, game_id, async=True):
        if not game_id:
            raise ValueError("Missing game id")

        def do_add_game():
            self.view.add_game_by_id(game_id)
            self.switch_splash_screen()
            self.sidebar_listbox.update()
            return False

        if async:
            GLib.idle_add(do_add_game)
        else:
            do_add_game()

    @GtkTemplate.Callback
    def on_remove_game(self, *args):
        selected_game = self.view.selected_game
        UninstallGameDialog(game_id=selected_game,
                            callback=self.remove_game_from_view,
                            parent=self)

    def remove_game_from_view(self, game_id, from_library=False):
        def do_remove_game():
            self.view.remove_game(game_id)
            self.switch_splash_screen()

        if from_library:
            GLib.idle_add(do_remove_game)
        else:
            self.view.update_image(game_id, is_installed=False)
        self.sidebar_listbox.update()

    def on_browse_files(self, widget):
        game = Game(self.view.selected_game)
        path = game.get_browse_dir()
        if path and os.path.exists(path):
            Gtk.show_uri(None, 'file://' + path, Gdk.CURRENT_TIME)
        else:
            dialogs.NoticeDialog(
                "Can't open %s \nThe folder doesn't exist." % path
            )

    def on_view_game(self, widget):
        game = Game(self.view.selected_game)
        self._open_browser('https://lutris.net/games/' + game.slug)

    def on_edit_game_configuration(self, widget):
        """Edit game preferences."""
        game = Game(self.view.selected_game)

        def on_dialog_saved():
            game_id = dialog.game.id
            self.view.remove_game(game_id)
            self.view.add_game_by_id(game_id)
            self.view.set_selected_game(game_id)
            self.sidebar_listbox.update()

        if game.is_installed:
            dialog = EditGameConfigDialog(self, game, on_dialog_saved)

    def on_viewtype_state_change(self, action, val):
        action.set_state(val)
        view_type = val.get_string()
        if view_type != self.current_view_type:
            self.switch_view(view_type)

    def _set_icon_type(self, icon_type):
        self.icon_type = icon_type
        if self.icon_type == self.game_store.icon_type:
            return
        if self.current_view_type == 'grid':
            settings.write_setting('icon_type_gridview', self.icon_type)
        elif self.current_view_type == 'list':
            settings.write_setting('icon_type_listview', self.icon_type)
        self.game_store.set_icon_type(self.icon_type)
        self.switch_view(self.get_view_type())

    def on_icontype_state_change(self, action, value):
        action.set_state(value)
        self._set_icon_type(value.get_string())

    def create_menu_shortcut(self, *args):
        """Add the selected game to the system's Games menu."""
        game = Game(self.view.selected_game)
        xdg.create_launcher(game.slug, game.id, game.name, menu=True)

    def create_desktop_shortcut(self, *args):
        """Create a desktop launcher for the selected game."""
        game = Game(self.view.selected_game)
        xdg.create_launcher(game.slug, game.id, game.name, desktop=True)

    def remove_menu_shortcut(self, *args):
        game = Game(self.view.selected_game)
        xdg.remove_launcher(game.slug, game.id, menu=True)

    def remove_desktop_shortcut(self, *args):
        game = Game(self.view.selected_game)
        xdg.remove_launcher(game.slug, game.id, desktop=True)

    def on_sidebar_state_change(self, action, value):
        action.set_state(value)
        self.sidebar_visible = value.get_boolean()
        if self.sidebar_visible:
            settings.write_setting('sidebar_visible', 'true')
        else:
            settings.write_setting('sidebar_visible', 'false')
        self.sidebar_revealer.set_reveal_child(self.sidebar_visible)

    def on_sidebar_changed(self, widget):
        row = widget.get_selected_row()
        if row is None:
            self.set_selected_filter(None, None)
        elif row.type == 'runner':
            self.set_selected_filter(row.id, None)
        else:
            self.set_selected_filter(None, row.id)

    def set_selected_filter(self, runner, platform):
        self.selected_runner = runner
        self.selected_platform = platform
        self.game_store.filter_runner = self.selected_runner
        self.game_store.filter_platform = self.selected_platform
<<<<<<< HEAD
        self.game_store.modelfilter.refilter()
=======
>>>>>>> d5e66de2
        self.invalidate_game_filter()<|MERGE_RESOLUTION|>--- conflicted
+++ resolved
@@ -803,8 +803,4 @@
         self.selected_platform = platform
         self.game_store.filter_runner = self.selected_runner
         self.game_store.filter_platform = self.selected_platform
-<<<<<<< HEAD
-        self.game_store.modelfilter.refilter()
-=======
->>>>>>> d5e66de2
         self.invalidate_game_filter()