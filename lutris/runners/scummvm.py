# -*- coding: utf-8 -*-
import os
import subprocess

from lutris import settings
from lutris.util.system import find_executable
from lutris.runners.runner import Runner

SCUMMVM_CONFIG_FILE = os.path.join(os.path.expanduser("~"), ".scummvmrc")


class scummvm(Runner):
    """Runs LucasArts games based on the Scumm engine"""
    executable = "scummvm"
    package = "scummvm"
    platform = "LucasArts point and click games"
    game_options = [
        {
            'option': 'game_id',
            'type': 'string',
            'label': "Game identifier"
        },
        {
            'option': 'path',
            'type': 'directory_chooser',
            'label': "Path for the game"
        }
    ]

    scaler_modes = [
        ("2x", "2x"),
        ("3x", "3x"),
        ("2xsai", "2xsai"),
        ("advmame2x", "advmame2x"),
        ("advmame3x", "advmame3x"),
        ("dotmatrix", "dotmatrix"),
        ("hq2x", "hq2x"),
        ("hq3x", "hq3x"),
        ("normal", "normal"),
        ("super2xsai", "super2xsai"),
        ("supereagle", "supereagle"),
        ("tv2x", "tv2x")
    ]
    runner_options = [
        {
            "option": "windowed",
            "label": "Windowed",
            "type": "bool"
        },
        {
            "option": "gfx-mode",
            "label": "Graphics scaler",
            "type": "choice",
            "choices": scaler_modes
        }
    ]

    tarballs = {
        'x64': "scummvm-1.7.0-x86_64.tar.gz",
    }

    @property
    def game_path(self):
        return self.settings['game']['path']

    def get_executable(self):
        return os.path.join(settings.RUNNER_DIR, 'scummvm/bin/scummvm')

    def get_scummvm_data_dir(self):
        root_dir = os.path.dirname(os.path.dirname(self.get_executable()))
        return os.path.join(root_dir, 'share/scummvm')

    def play(self):
        command = [
            self.get_executable(),
            "--extrapath=\"%s\"" % self.get_scummvm_data_dir(),
            "--themepath=\"%s\"" % self.get_scummvm_data_dir(),
        ]
        if self.runner_config.get("windowed"):
            command.append("--no-fullscreen")
        else:
            command.append("--fullscreen")

        mode = self.runner_config.get("gfx-mode") or "normal"
        command.append("--gfx-mode=%s" % mode)

<<<<<<< HEAD
        command.append("--path=\"%s\"" % self.get_game_path())
=======
        command.append("--path=\"%s\"" % self.game_path)
>>>>>>> d0ce8f25
        command.append(self.settings["game"]["game_id"])

        launch_info = {'command': command}

        # Additionnal libraries needed by ScummVM may be stored there.
        lib_dir = os.path.join(settings.RUNNER_DIR, 'scummvm/lib')
        if os.path.exists(lib_dir):
            launch_info['ld_library_path'] = lib_dir

        return launch_info

    def get_game_list(self):
        """ Return the entire list of games supported by ScummVM """
        scumm_output = subprocess.Popen(
            [self.get_executable(), "--list-games"], stdout=subprocess.PIPE
        ).communicate()[0]
        game_list = str.split(scumm_output, "\n")
        game_array = []
        game_list_start = False
        for game in game_list:
            if game_list_start:
                if len(game) > 1:
                    dir_limit = game.index(" ")
                else:
                    dir_limit = None
                if dir_limit is not None:
                    game_dir = game[0:dir_limit]
                    game_name = game[dir_limit + 1:len(game)].strip()
                    game_array.append([game_dir, game_name])
            # The actual list is below a separator
            if game.startswith("-----"):
                game_list_start = True
        return game_array<|MERGE_RESOLUTION|>--- conflicted
+++ resolved
@@ -84,11 +84,7 @@
         mode = self.runner_config.get("gfx-mode") or "normal"
         command.append("--gfx-mode=%s" % mode)
 
-<<<<<<< HEAD
-        command.append("--path=\"%s\"" % self.get_game_path())
-=======
         command.append("--path=\"%s\"" % self.game_path)
->>>>>>> d0ce8f25
         command.append(self.settings["game"]["game_id"])
 
         launch_info = {'command': command}
