VERSION=`grep "__version__" lutris/__init__.py | cut -d" " -f 3 | sed 's|"\(.*\)"|\1|'`
GITBRANCH ?= master
PYTHON:=$(shell which python3)
PIP:=$(PYTHON) -m pip

all:
	export GITBRANCH=master
	debuild
	debclean

build:
	gbp buildpackage --git-debian-branch=${GITBRANCH}

clean:
	debclean

build-source: clean
	gbp buildpackage -S --git-debian-branch=${GITBRANCH}
	mkdir build
	mv ../lutris_${VERSION}* build

release: build-source upload upload-ppa

test:
	rm tests/fixtures/pga.db -f
<<<<<<< HEAD
	nosetests
=======
	nose2
>>>>>>> 98bc0a9c

cover:
	rm tests/fixtures/pga.db -f
	rm tests/coverage/ -rf
<<<<<<< HEAD
	nosetests --with-coverage --cover-package=lutris --cover-html --cover-html-dir=tests/coverage
=======
	nose2 --with-coverage --cover-package=lutris --cover-html --cover-html-dir=tests/coverage
>>>>>>> 98bc0a9c

pgp-renew:
	osc signkey --extend home:strycore
	osc rebuildpac home:strycore --all

changelog-add:
	EDITOR=vim dch -i

changelog-edit:
	EDITOR=vim dch -e

upload:
	scp build/lutris_${VERSION}.tar.xz anaheim:~/volumes/releases/

upload-ppa:
	dput ppa:lutris-team/lutris build/lutris_${VERSION}*_source.changes

upload-staging:
	dput --force ppa:lutris-team/lutris-staging build/lutris_${VERSION}*_source.changes

snap:
	snapcraft clean lutris -s pull
	snapcraft

dev:
	$(PIP) install --user --upgrade poetry
	poetry install --no-root --remove-untracked

lock:
# Update poetry.lock with packages and versions based on current pyproject.toml settings
	poetry update --lock

show-tree:
# Show a tree of installed packages and their dependencies
	poetry show --tree

# ============
# Style checks
# ============

style: isort autopep8  ## Format code

isort:
	poetry run isort lutris

autopep8:
	poetry run autopep8 --in-place --recursive --ignore E402 setup.py lutris


# ===============
# Static analysis
# ===============

check: isort-check flake8 pylint

isort-check:
	poetry run isort lutris -c

flake8:
	poetry run flake8 . --count --max-complexity=15 --max-line-length=120 --show-source --statistics

pylint:
	poetry run pylint lutris --rcfile=.pylintrc --output-format=colorized

bandit:
	poetry run bandit . --recursive --skip B101,B105,B107,B108,B303,B310,B311,B314,B320,B404,B405,B410,B602,B603,B607,B608

black:
	poetry run black . --check

mypy:
	poetry run mypy . --ignore-missing-imports --install-types --non-interactive

# =============
# Abbreviations
# =============

sc: style check
styles: style
checks: check<|MERGE_RESOLUTION|>--- conflicted
+++ resolved
@@ -23,20 +23,14 @@
 
 test:
 	rm tests/fixtures/pga.db -f
-<<<<<<< HEAD
-	nosetests
-=======
 	nose2
->>>>>>> 98bc0a9c
+
 
 cover:
 	rm tests/fixtures/pga.db -f
 	rm tests/coverage/ -rf
-<<<<<<< HEAD
-	nosetests --with-coverage --cover-package=lutris --cover-html --cover-html-dir=tests/coverage
-=======
 	nose2 --with-coverage --cover-package=lutris --cover-html --cover-html-dir=tests/coverage
->>>>>>> 98bc0a9c
+
 
 pgp-renew:
 	osc signkey --extend home:strycore
