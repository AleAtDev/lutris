%{!?__python3: %global __python3 /usr/bin/python3}
%{!?python3_sitelib: %global python3_sitelib %(%{__python3} -c "from distutils.sysconfig import get_python_lib; print(get_python_lib())")}
%{!?py3_build: %global py3_build CFLAGS="%{optflags}" %{__python3} setup.py build}
%{!?py3_install: %global py3_install %{__python3} setup.py install --skip-build --root %{buildroot}}

%global appid net.lutris.Lutris

Name:           lutris
<<<<<<< HEAD
Version:        0.5.0-alpha
=======
Version:        0.4.23
>>>>>>> 5033bcfc
Release:        2%{?dist}
Summary:        Install and play any video game easily

License:        GPL-3.0+
Group:          Amusements/Games/Other
URL:            http://lutris.net
Source0:        http://lutris.net/releases/lutris_%{version}.tar.xz

BuildArch:      noarch

# Common build dependencies
BuildRequires:  desktop-file-utils
BuildRequires:  python3-devel

%if 0%{?fedora}
BuildRequires:  python3-gobject, python3-wheel, python3-setuptools, python3-gobject
Requires:       python3-gobject, python3-PyYAML, cabextract, gnome-deskop3
Requires:       gtk3, psmisc, xorg-x11-server-Xephyr, xorg-x11-server-utils
Recommends:     wine-core
%endif
%if 0%{?rhel} || 0%{?centos}
BuildRequires:  python3-gobject
Requires:       python3-gobject, python3-PyYAML, cabextract
%endif
%if 0%{?suse_version}
BuildRequires:  python3-gobject, python3-setuptools, typelib-1_0-Gtk-3_0
BuildRequires:  update-desktop-files
# Needed to workaround "directories not owned by a package" issue
BuildRequires:  hicolor-icon-theme
BuildRequires:  polkit
BuildRequires:  python3-setuptools
Requires:       (python3-gobject-Gdk or python3-gobject)
Requires:       python3-PyYAML, cabextract, typelib-1_0-Gtk-3_0
%endif

%if 0%{?fedora} || 0%{?suse_version}
BuildRequires: fdupes
%endif

#!BuildIgnore: rpmlint-mini


%description
Lutris is a gaming platform for GNU/Linux. Its goal is to make
gaming on Linux as easy as possible by taking care of installing
and setting up the game for the user. The only thing you have to
do is play the game. It aims to support every game that is playable
on Linux.

%prep
%setup -q -n %{name}


%build
%py3_build


%install
%py3_install
%if 0%{?fedora} || 0%{?suse_version}
%fdupes %{buildroot}%{python3_sitelib}
%endif

#desktop icon
%if 0%{?suse_version}
%suse_update_desktop_file -r -i %{appid} Network FileTransfer
%endif

%if 0%{?fedora} || 0%{?rhel} || 0%{?centos}
desktop-file-install --dir=%{buildroot}%{_datadir}/applications share/applications/%{name}.desktop
desktop-file-validate %{buildroot}%{_datadir}/applications/%{name}.desktop
%endif

%if 0%{?suse_version} >= 1140
%post
%icon_theme_cache_post
%desktop_database_post
%endif


%if 0%{?suse_version} >= 1140
%postun
%icon_theme_cache_postun
%desktop_database_postun
%endif

%files
%{_bindir}/%{name}
%{_datadir}/%{name}/
%{_datadir}/appdata/%{appid}.appdata.xml
%{_datadir}/applications/%{appid}.desktop
%{_datadir}/icons/hicolor/scalable/apps/%{appid}.svg
%{_datadir}/icons/hicolor/48x48/apps/%{appid}.png
%{_datadir}/polkit-1/actions/*
%{python3_sitelib}/%{name}-*.egg-info
%{python3_sitelib}/%{name}/

%changelog
* Tue Nov 29 2016 Mathieu Comandon <strycore@gmail.com> - 0.4.3
- Ensure correct Python3 dependencies
- Set up Python macros for building (Thanks to Pharaoh_Atem on #opensuse-buildservice)

* Sat Oct 15 2016 Mathieu Comandon <strycore@gmail.com> - 0.4.0
- Update to Python 3
- Bump version to 0.4.0

* Sat Dec 12 2015 Rémi Verschelde <akien@mageia.org> - 0.3.7-2
- Remove ownership of system directories
- Spec file cleanup

* Fri Nov 27 2015 Mathieu Comandon <strycore@gmail.com> - 0.3.7-1
- Bump to version 0.3.7

* Thu Oct 30 2014 Mathieu Comandon <strycore@gmail.com> - 0.3.6-1
- Bump to version 0.3.6
- Add OpenSuse compatibility (contribution by @malkavi)

* Fri Sep 12 2014 Mathieu Comandon <strycore@gmail.com> - 0.3.5-1
- Bump version to 0.3.5

* Thu Aug 14 2014 Travis Nickles <nickles.travis@gmail.com> - 0.3.4-3
- Edited Requires to include pygobject3.

* Wed Jun 04 2014 Travis Nickles <nickles.travis@gmail.com> - 0.3.4-2
- Changed build and install step based on template generated by
  rpmdev-newspec.
- Added Requires.
- Ensure package can be built using mock.

* Tue Jun 03 2014 Travis Nickles <nickles.travis@gmail.com> - 0.3.4-1
- Initial version of the package<|MERGE_RESOLUTION|>--- conflicted
+++ resolved
@@ -6,11 +6,7 @@
 %global appid net.lutris.Lutris
 
 Name:           lutris
-<<<<<<< HEAD
-Version:        0.5.0-alpha
-=======
 Version:        0.4.23
->>>>>>> 5033bcfc
 Release:        2%{?dist}
 Summary:        Install and play any video game easily
 
